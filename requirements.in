--- conflicted
+++ resolved
@@ -1,8 +1,4 @@
-<<<<<<< HEAD
-agentforum==0.0.6
-=======
 agentforum==0.0.8
->>>>>>> 9f3b8667
 google-search-results==2.4.2
 html2text==2020.1.16  # TODO Oleksandr: this one is GPL - try markdownify or Pandoc instead
 httpx==0.26.0
